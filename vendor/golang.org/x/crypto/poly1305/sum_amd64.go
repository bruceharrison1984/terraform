// Copyright 2012 The Go Authors. All rights reserved.
// Use of this source code is governed by a BSD-style
// license that can be found in the LICENSE file.

// +build !gccgo,!purego

package poly1305

//go:noescape
func update(state *macState, msg []byte)

<<<<<<< HEAD
func sum(out *[16]byte, m []byte, key *[32]byte) {
	h := newMAC(key)
	h.Write(m)
	h.Sum(out)
}

func newMAC(key *[32]byte) (h mac) {
	initialize(key, &h.r, &h.s)
	return
}

=======
>>>>>>> 78d8af18
// mac is a wrapper for macGeneric that redirects calls that would have gone to
// updateGeneric to update.
//
// Its Write and Sum methods are otherwise identical to the macGeneric ones, but
// using function pointers would carry a major performance cost.
type mac struct{ macGeneric }

func (h *mac) Write(p []byte) (int, error) {
	nn := len(p)
	if h.offset > 0 {
		n := copy(h.buffer[h.offset:], p)
		if h.offset+n < TagSize {
			h.offset += n
			return nn, nil
		}
		p = p[n:]
		h.offset = 0
		update(&h.macState, h.buffer[:])
	}
	if n := len(p) - (len(p) % TagSize); n > 0 {
		update(&h.macState, p[:n])
		p = p[n:]
	}
	if len(p) > 0 {
		h.offset += copy(h.buffer[h.offset:], p)
	}
	return nn, nil
}

func (h *mac) Sum(out *[16]byte) {
	state := h.macState
	if h.offset > 0 {
		update(&state, h.buffer[:h.offset])
	}
	finalize(out, &state.h, &state.s)
}<|MERGE_RESOLUTION|>--- conflicted
+++ resolved
@@ -9,20 +9,6 @@
 //go:noescape
 func update(state *macState, msg []byte)
 
-<<<<<<< HEAD
-func sum(out *[16]byte, m []byte, key *[32]byte) {
-	h := newMAC(key)
-	h.Write(m)
-	h.Sum(out)
-}
-
-func newMAC(key *[32]byte) (h mac) {
-	initialize(key, &h.r, &h.s)
-	return
-}
-
-=======
->>>>>>> 78d8af18
 // mac is a wrapper for macGeneric that redirects calls that would have gone to
 // updateGeneric to update.
 //

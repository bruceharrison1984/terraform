--- conflicted
+++ resolved
@@ -26,13 +26,9 @@
 // 16-byte result into out. Authenticating two different messages with the same
 // key allows an attacker to forge messages at will.
 func Sum(out *[16]byte, m []byte, key *[32]byte) {
-<<<<<<< HEAD
-	sum(out, m, key)
-=======
 	h := New(key)
 	h.Write(m)
 	h.Sum(out[:0])
->>>>>>> 78d8af18
 }
 
 // Verify returns true if mac is a valid authenticator for m with the given key.
